--- conflicted
+++ resolved
@@ -1,17 +1,10 @@
 #!/bin/bash
-
-source /workspace/megatron/configs/config_local.sh
-
-# export PATH=/workspace/megatron
-# source /workspace/megatron/configs/config.sh
 
 export CUDA_DEVICE_MAX_CONNECTIONS=1
 
-# CHECKPOINT_PATH=/workspace/checkpoints
-# VOCAB_FILE=/workspace/dataset/bert-large-cased-vocab.txt
-# MERGE_FILE=gpt2-merges.txt
-# DATA_PATH=/workspace/dataset/data_dev_proc.jsonl # .._text_sentence
-DATA_PROCESSED_PATH="${DATA_PATH}dev_text_sentence" # .._text_sentence
+CHECKPOINT_PATH=<Specify path>
+VOCAB_FILE=<Specify path to file>/bert-vocab.txt
+DATA_PATH=<Specify path and file prefix>_text_sentence
 
 BERT_ARGS="
     --num-layers 24 \
@@ -22,7 +15,7 @@
     --micro-batch-size 4 \
     --global-batch-size 8 \
     --lr 0.0001 \
-    --train-iters 500 \
+    --train-iters 2000000 \
     --lr-decay-iters 990000 \
     --lr-decay-style linear \
     --min-lr 0.00001 \
@@ -33,33 +26,22 @@
 "
 
 DATA_ARGS="
-<<<<<<< HEAD
+    --data-path $DATA_PATH \
     --vocab-file $VOCAB_FILE \
-=======
->>>>>>> e0214779
-    --data-path $DATA_PROCESSED_PATH \
     --data-impl mmap \
     --split 949,50,1
 "
-#    --merge-file $MERGE_FILE \
-#    --vocab-file $VOCAB_FILE \
 
 OUTPUT_ARGS="
     --log-interval 100 \
-    --save-interval 100000 \
-    --eval-interval 100 \
-    --eval-iters 10 \
-    --wandb-entity-name timur-galimzyanov \
-    --wandb-project-name dev \
+    --save-interval 10000 \
+    --eval-interval 1000 \
+    --eval-iters 10
 "
 
-#    --tensorboard-dir ${LOGGING_PATH} \
-#bash -c "trap 'bash -i' DEBUG; socat TCP-LISTEN:12345,reuseaddr EXEC:bash"
-export WANDB_DISABLE_GIT=true
-export WANDB_BASE_URL="https://jetbrains.wandb.io"
-torchrun /workspace/megatron/pretrain_bert.py \
+torchrun pretrain_bert.py \
     $BERT_ARGS \
     $DATA_ARGS \
     $OUTPUT_ARGS \
     --save $CHECKPOINT_PATH \
-#    --load $CHECKPOINT_PATH+    --load $CHECKPOINT_PATH